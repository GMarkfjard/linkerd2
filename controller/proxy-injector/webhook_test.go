--- conflicted
+++ resolved
@@ -144,67 +144,38 @@
 
 // func TestVolumesSpec(t *testing.T) {
 // 	fakeClient := fake.NewClient("")
-<<<<<<< HEAD
-//
-// 	webhook, err := NewWebhook(fakeClient, testWebhookResources, fake.DefaultControllerNamespace, fake.DefaultNoInitContainer, fake.DefaultTLSEnabled)
-// 	if err != nil {
-// 		t.Fatal("Unexpected error: ", err)
-// 	}
-//
-=======
 
 // 	webhook, err := NewWebhook(fakeClient, testWebhookResources, fake.DefaultControllerNamespace, fake.DefaultNoInitContainer)
 // 	if err != nil {
 // 		t.Fatal("Unexpected error: ", err)
 // 	}
 
->>>>>>> d9000585
 // 	expectedTrustAnchors, err := factory.Volume("inject-trust-anchors-volume-spec.yaml")
 // 	if err != nil {
 // 		t.Fatal("Unexpected error: ", err)
 // 	}
-<<<<<<< HEAD
-//
-=======
 
->>>>>>> d9000585
 // 	expectedLinkerdSecrets, err := factory.Volume("inject-linkerd-secrets-volume-spec.yaml")
 // 	if err != nil {
 // 		t.Fatal("Unexpected error: ", err)
 // 	}
-<<<<<<< HEAD
-//
-=======
 
->>>>>>> d9000585
 // 	identity := &k8s.TLSIdentity{
 // 		Name:                "nginx",
 // 		Kind:                "deployment",
 // 		Namespace:           fake.DefaultNamespace,
 // 		ControllerNamespace: fake.DefaultControllerNamespace,
 // 	}
-<<<<<<< HEAD
-//
-=======
 
->>>>>>> d9000585
 // 	actualTrustAnchors, actualLinkerdSecrets, err := webhook.volumesSpec(identity)
 // 	if err != nil {
 // 		t.Fatal("Unexpected error: ", err)
 // 	}
-<<<<<<< HEAD
-//
-// 	if !reflect.DeepEqual(expectedTrustAnchors, actualTrustAnchors) {
-// 		t.Errorf("Content mismatch\nExpected: %+v\nActual: %+v", expectedTrustAnchors, actualTrustAnchors)
-// 	}
-//
-=======
 
 // 	if !reflect.DeepEqual(expectedTrustAnchors, actualTrustAnchors) {
 // 		t.Errorf("Content mismatch\nExpected: %+v\nActual: %+v", expectedTrustAnchors, actualTrustAnchors)
 // 	}
 
->>>>>>> d9000585
 // 	if !reflect.DeepEqual(expectedLinkerdSecrets, actualLinkerdSecrets) {
 // 		t.Errorf("Content mismatch\nExpected: %+v\nActual: %+v", expectedLinkerdSecrets, actualLinkerdSecrets)
 // 	}
