#!/bin/bash

<<<<<<< HEAD
=======
# This script executes the full suite of integration tests, in series:
# 1. upgrade_stable_integration_tests
# 2. upgrade_edge_integration_tests
# 3. helm_integration_tests
# 4. helm_upgrade_integration_tests
# 5. uninstall_integration_tests
# 6. deep_integration_tests
# 7. external_issuer_integration_tests

>>>>>>> 90041371
bindir=$( cd "${BASH_SOURCE[0]%/*}" && pwd )

# shellcheck source=_test-run.sh
. "$bindir"/_test-run.sh

init_test_run "$@"

printf '==================RUNNING ALL TESTS==================\n'
printf 'Testing Linkerd version [%s] namespace [%s] k8s-context [%s]\n' "$linkerd_version" "$linkerd_namespace" "$k8s_context"

upgrade_stable_integration_tests
upgrade_edge_integration_tests
helm_integration_tests
helm_upgrade_integration_tests
uninstall_integration_tests
deep_integration_tests
external_issuer_integration_tests

if [ $exit_code -eq 0 ]; then
    printf '\n=== PASS: all tests passed\n'
    cleanup
else
    # `cleanup` is not called so that there is a chance to debug the problem
    printf '\n=== FAIL: at least one test failed\n'
fi

exit $exit_code<|MERGE_RESOLUTION|>--- conflicted
+++ resolved
@@ -1,7 +1,5 @@
 #!/bin/bash
 
-<<<<<<< HEAD
-=======
 # This script executes the full suite of integration tests, in series:
 # 1. upgrade_stable_integration_tests
 # 2. upgrade_edge_integration_tests
@@ -11,7 +9,6 @@
 # 6. deep_integration_tests
 # 7. external_issuer_integration_tests
 
->>>>>>> 90041371
 bindir=$( cd "${BASH_SOURCE[0]%/*}" && pwd )
 
 # shellcheck source=_test-run.sh
