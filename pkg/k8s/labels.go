/*
Kubernetes labels and annotations used in Linkerd's control plane and data plane
Kubernetes configs.
*/

package k8s

import (
	"fmt"

	"github.com/linkerd/linkerd2/pkg/version"
	appsv1 "k8s.io/api/apps/v1"
	corev1 "k8s.io/api/core/v1"
)

const (
	/*
	 * Labels
	 */

	// Prefix is the prefix common to all labels and annotations injected by Linkerd
	Prefix = "linkerd.io"

	// ControllerComponentLabel identifies this object as a component of Linkerd's
	// control plane (e.g. web, controller).
	ControllerComponentLabel = Prefix + "/control-plane-component"

	// ControllerNSLabel is injected into mesh-enabled apps, identifying the
	// namespace of the Linkerd control plane.
	ControllerNSLabel = Prefix + "/control-plane-ns"

	// ProxyDeploymentLabel is injected into mesh-enabled apps, identifying the
	// deployment that this proxy belongs to.
	ProxyDeploymentLabel = Prefix + "/proxy-deployment"

	// ProxyReplicationControllerLabel is injected into mesh-enabled apps,
	// identifying the ReplicationController that this proxy belongs to.
	ProxyReplicationControllerLabel = Prefix + "/proxy-replicationcontroller"

	// ProxyReplicaSetLabel is injected into mesh-enabled apps, identifying the
	// ReplicaSet that this proxy belongs to.
	ProxyReplicaSetLabel = Prefix + "/proxy-replicaset"

	// ProxyJobLabel is injected into mesh-enabled apps, identifying the Job that
	// this proxy belongs to.
	ProxyJobLabel = Prefix + "/proxy-job"

	// ProxyDaemonSetLabel is injected into mesh-enabled apps, identifying the
	// DaemonSet that this proxy belongs to.
	ProxyDaemonSetLabel = Prefix + "/proxy-daemonset"

	// ProxyStatefulSetLabel is injected into mesh-enabled apps, identifying the
	// StatefulSet that this proxy belongs to.
	ProxyStatefulSetLabel = Prefix + "/proxy-statefulset"

	/*
	 * Annotations
	 */

	// CreatedByAnnotation indicates the source of the injected data plane
	// (e.g. linkerd/cli v2.0.0).
	CreatedByAnnotation = Prefix + "/created-by"

	// IdentityIssuerExpiryAnnotation indicates the time at which this set of identity
	// issuer credentials will cease to be valid.
	IdentityIssuerExpiryAnnotation = "linkerd.io/identity-issuer-expiry"

	// ProxyVersionAnnotation indicates the version of the injected data plane
	// (e.g. v0.1.3).
	ProxyVersionAnnotation = Prefix + "/proxy-version"

	// ProxyInjectAnnotation controls whether or not a pod should be injected
	// when set on a pod spec. When set on a namespace spec, it applies to all
	// pods in the namespace. Supported values are "enabled" or "disabled"
	ProxyInjectAnnotation = Prefix + "/inject"

	// ProxyInjectEnabled is assigned to the ProxyInjectAnnotation annotation to
	// enable injection for a pod or namespace.
	ProxyInjectEnabled = "enabled"

	// ProxyInjectDisabled is assigned to the ProxyInjectAnnotation annotation to
	// disable injection for a pod or namespace.
	ProxyInjectDisabled = "disabled"

	// IdentityModeAnnotation controls how a pod participates
	// in service identity.
	IdentityModeAnnotation = Prefix + "/identity-mode"

	/*
	 * Proxy config annotations
	 */

	// ProxyConfigAnnotationsPrefix is the prefix of all config-related annotations
	ProxyConfigAnnotationsPrefix = "config.linkerd.io"

	// ProxyImageAnnotation can be used to override the proxyImage config.
	ProxyImageAnnotation = ProxyConfigAnnotationsPrefix + "/proxy-image"

	// ProxyImagePullPolicyAnnotation can be used to override the
	// proxyImagePullPolicy and proxyInitImagePullPolicy configs.
	ProxyImagePullPolicyAnnotation = ProxyConfigAnnotationsPrefix + "/image-pull-policy"

	// ProxyInitImageAnnotation can be used to override the proxyInitImage
	// config.
	ProxyInitImageAnnotation = ProxyConfigAnnotationsPrefix + "/init-image"

	// ProxyControlPortAnnotation can be used to override the controlPort config.
	ProxyControlPortAnnotation = ProxyConfigAnnotationsPrefix + "/control-port"

	// ProxyIgnoreInboundPortsAnnotation can be used to override the
	// ignoreInboundPorts config.
	ProxyIgnoreInboundPortsAnnotation = ProxyConfigAnnotationsPrefix + "/skip-inbound-ports"

	// ProxyIgnoreOutboundPortsAnnotation can be used to override the
	// ignoreOutboundPorts config.
	ProxyIgnoreOutboundPortsAnnotation = ProxyConfigAnnotationsPrefix + "/skip-outbound-ports"

	// ProxyInboundPortAnnotation can be used to override the inboundPort config.
	ProxyInboundPortAnnotation = ProxyConfigAnnotationsPrefix + "/inbound-port"

	// ProxyMetricsPortAnnotation can be used to override the metricsPort config.
	ProxyMetricsPortAnnotation = ProxyConfigAnnotationsPrefix + "/metrics-port"

	// ProxyOutboundPortAnnotation can be used to override the outboundPort
	// config.
	ProxyOutboundPortAnnotation = ProxyConfigAnnotationsPrefix + "/outbound-port"

	// ProxyCPURequestAnnotation can be used to override the requestCPU config.
	ProxyCPURequestAnnotation = ProxyConfigAnnotationsPrefix + "/proxy-cpu-request"

	// ProxyMemoryRequestAnnotation can be used to override the
	// requestMemoryConfig.
	ProxyMemoryRequestAnnotation = ProxyConfigAnnotationsPrefix + "/proxy-memory-request"

	// ProxyCPULimitAnnotation can be used to override the limitCPU config.
	ProxyCPULimitAnnotation = ProxyConfigAnnotationsPrefix + "/proxy-cpu-limit"

	// ProxyMemoryLimitAnnotation can be used to override the limitMemory config.
	ProxyMemoryLimitAnnotation = ProxyConfigAnnotationsPrefix + "/proxy-memory-limit"

	// ProxyUIDAnnotation can be used to override the UID config.
	ProxyUIDAnnotation = ProxyConfigAnnotationsPrefix + "/proxy-uid"

	// ProxyLogLevelAnnotation can be used to override the log level config.
	ProxyLogLevelAnnotation = ProxyConfigAnnotationsPrefix + "/proxy-log-level"

	// ProxyDisableExternalProfilesAnnotation can be used to override the
	// disableExternalProfilesAnnotation config.
	ProxyDisableExternalProfilesAnnotation = ProxyConfigAnnotationsPrefix + "/disable-external-profiles"

	// IdentityModeDefault is assigned to IdentityModeAnnotation to
	// use the control plane's default identity scheme.
	IdentityModeDefault = "default"

	// IdentityModeDisabled is assigned to IdentityModeAnnotation to
	// disable the proxy from participating in automatic identity.
	IdentityModeDisabled = "disabled"

	// IdentityModeOptional is assigned to IdentityModeAnnotation to
	// optionally configure the proxy to participate in automatic identity.
	//
	// Deprecated.
	IdentityModeOptional = "optional"

	/*
	 * Component Names
	 */

	// InitContainerName is the name assigned to the injected init container.
	InitContainerName = "linkerd-init"

	// ProxyContainerName is the name assigned to the injected proxy container.
	ProxyContainerName = "linkerd-proxy"

<<<<<<< HEAD
	// IdentityEndEntityVolumeName is the name assigned the temporary end-entity
	// volume mounted into each proxy to store identity credentials.
	IdentityEndEntityVolumeName = "linkerd-identity-end-entity"
=======
	// ProxyPortName is the name of the Linkerd Proxy's proxy port
	ProxyPortName = "linkerd-proxy"

	// ProxyMetricsPortName is the name of the Linkerd Proxy's metrics port
	ProxyMetricsPortName = "linkerd-metrics"
>>>>>>> 3d5e7eeb

	// ProxyInjectorWebhookConfig is the name of the mutating webhook
	// configuration resource of the proxy-injector webhook.
	ProxyInjectorWebhookConfig = "linkerd-proxy-injector-webhook-config"

	// MountPathBase is the base directory of the mount path
	MountPathBase = "/var/run/linkerd"
)

var (
	// MountPathGlobalConfig is the path at which the global config file is mounted
	// in the control plane.
	MountPathGlobalConfig = MountPathBase + "/config/global"

	// MountPathProxyConfig is the path at which the global config file is mounted
	MountPathProxyConfig = MountPathBase + "/config/proxy"
)

// CreatedByAnnotationValue returns the value associated with
// CreatedByAnnotation.
func CreatedByAnnotationValue() string {
	return fmt.Sprintf("linkerd/cli %s", version.Version)
}

// GetServiceAccountAndNS returns the pod's serviceaccount and namespace.
func GetServiceAccountAndNS(pod *corev1.Pod) (sa string, ns string) {
	sa = pod.Spec.ServiceAccountName
	if sa == "" {
		sa = "default"
	}

	ns = pod.GetNamespace()
	if ns == "" {
		ns = "default"
	}

	return
}

// GetPodLabels returns the set of prometheus owner labels for a given pod
func GetPodLabels(ownerKind, ownerName string, pod *corev1.Pod) map[string]string {
	labels := map[string]string{"pod": pod.Name}

	l5dLabel := KindToL5DLabel(ownerKind)
	labels[l5dLabel] = ownerName

	sa, _ := GetServiceAccountAndNS(pod)
	labels["serviceaccount"] = sa

	if controllerNS := pod.Labels[ControllerNSLabel]; controllerNS != "" {
		labels["control_plane_ns"] = controllerNS
	}

	if pth := pod.Labels[appsv1.DefaultDeploymentUniqueLabelKey]; pth != "" {
		labels["pod_template_hash"] = pth
	}

	return labels
}

// IsMeshed returns whether a given Pod is in a given controller's service mesh.
func IsMeshed(pod *corev1.Pod, controllerNS string) bool {
	return pod.Labels[ControllerNSLabel] == controllerNS
}<|MERGE_RESOLUTION|>--- conflicted
+++ resolved
@@ -172,17 +172,15 @@
 	// ProxyContainerName is the name assigned to the injected proxy container.
 	ProxyContainerName = "linkerd-proxy"
 
-<<<<<<< HEAD
 	// IdentityEndEntityVolumeName is the name assigned the temporary end-entity
 	// volume mounted into each proxy to store identity credentials.
 	IdentityEndEntityVolumeName = "linkerd-identity-end-entity"
-=======
+
 	// ProxyPortName is the name of the Linkerd Proxy's proxy port
 	ProxyPortName = "linkerd-proxy"
 
 	// ProxyMetricsPortName is the name of the Linkerd Proxy's metrics port
 	ProxyMetricsPortName = "linkerd-metrics"
->>>>>>> 3d5e7eeb
 
 	// ProxyInjectorWebhookConfig is the name of the mutating webhook
 	// configuration resource of the proxy-injector webhook.
@@ -190,15 +188,23 @@
 
 	// MountPathBase is the base directory of the mount path
 	MountPathBase = "/var/run/linkerd"
-)
-
-var (
+
 	// MountPathGlobalConfig is the path at which the global config file is mounted
 	// in the control plane.
 	MountPathGlobalConfig = MountPathBase + "/config/global"
 
 	// MountPathProxyConfig is the path at which the global config file is mounted
 	MountPathProxyConfig = MountPathBase + "/config/proxy"
+
+	// MountPathEndEntity is the path at which a tmpfs directory is mounted to
+	// store identity credentials.
+	MountPathEndEntity = MountPathBase + "/identity/end-entity"
+
+	// KubernetesIdentityServiceAcountTokenPath is the path to the kbuernetes service
+	// account token used by proxies to privision identity.
+	//
+	// In the future, this should be changed to a time- and audience-scoped secret.
+	IdentityServiceAccountTokenPath = "/var/run/secrets/kubernetes.io/serviceaccount/token"
 )
 
 // CreatedByAnnotationValue returns the value associated with
