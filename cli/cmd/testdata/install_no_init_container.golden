--- conflicted
+++ resolved
@@ -1737,8 +1737,6 @@
           medium: Memory
         name: linkerd-identity-end-entity
 ---
-<<<<<<< HEAD
-=======
 kind: Service
 apiVersion: v1
 metadata:
@@ -1951,7 +1949,6 @@
           medium: Memory
         name: linkerd-identity-end-entity
 ---
->>>>>>> c68ab23a
 ###
 ### Tap
 ###
